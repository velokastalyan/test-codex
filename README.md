--- conflicted
+++ resolved
@@ -2,7 +2,4 @@
 
 This repository includes a parser for the `sprint-rowery.pl` website.
 Run `python parser.py` to download product data into `products.xlsx` and `products.csv`.
-<<<<<<< HEAD
-The output includes product title, price, link, description, category path and main photo URL for each item.
-=======
->>>>>>> 61b0be24
+The output includes product title, price, link, description, category path and main photo URL for each item.